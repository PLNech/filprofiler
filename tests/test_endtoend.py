--- conflicted
+++ resolved
@@ -245,13 +245,8 @@
     If an allocation is run that runs out of memory, current allocations are
     written out.
     """
-<<<<<<< HEAD
-    script = Path("python-benchmarks") / "oom.py"
+    script = TEST_SCRIPTS / "oom.py"
     output_dir = profile(script, expect_exit_code=53)
-=======
-    script = TEST_SCRIPTS / "oom.py"
-    output_dir = profile(script, expect_exit_code=5)
->>>>>>> be580f71
     time.sleep(10)  # wait for child process to finish
     allocations = get_allocations(
         output_dir,
@@ -277,7 +272,7 @@
     If an allocation is run that runs out of memory slowly, current allocations are
     written out.
     """
-    script = Path("python-benchmarks") / "oom-slow.py"
+    script = TEST_SCRIPTS / "oom-slow.py"
     output_dir = profile(script, expect_exit_code=53)
     time.sleep(10)  # wait for child process to finish
     allocations = get_allocations(
