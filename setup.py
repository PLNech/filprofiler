--- conflicted
+++ resolved
@@ -10,27 +10,6 @@
         return f.read()
 
 
-<<<<<<< HEAD
-# Will be used by filpreload/build.rs's usage of cc to compile C code that uses
-# Python APIs.
-environ["CFLAGS"] = CFLAGS
-
-# 'Darwin' or 'Linux'
-system = platform.system()
-
-# 'x86_64', 'arm64' (Apple M1) or 'aarch64' (AWS Graviton, Ubuntu Linux)
-machine = platform.machine()
-
-# Set public symbols to use for macOS. For some reason this doesn't work in
-# build.rs. Currently the exported symbols list breaks on macOS ARM for
-# unclear reasons, possibly the ABI is different (no `_` prefix to symbols maybe?)
-if system == "Darwin" and machine == "x86_64":
-    environ[
-        "RUSTFLAGS"
-    ] = f"-C link-arg=-Wl,-exported_symbols_list,{getcwd()}/filpreload/export_symbols.txt"
-
-=======
->>>>>>> 13d650a3
 setup(
     name="filprofiler",
     packages=["filprofiler"],
