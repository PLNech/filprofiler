"""Trace code, so that libpymemprofile_api know's where we are."""

import atexit
from ctypes import PyDLL
from datetime import datetime
import os
import sys
import threading
import webbrowser
from contextlib import contextmanager

from ._utils import timestamp_now, library_path
from ._report import render_report

if os.environ.get("FIL_BENCHMARK"):
    # We're using Valgrind + executable:
    preload = PyDLL(None)
else:
    # We're using preloaded library:
    preload = PyDLL(library_path("_filpreload"))
preload.fil_initialize_from_python()


def start_tracing(output_path: str):
    """Start tracing allocations."""
    path = os.path.join(output_path, timestamp_now()).encode("utf-8")
<<<<<<< HEAD
    preload.fil_start_tracking(path)
=======
    preload.fil_reset(path)
    preload.fil_start_tracing()
>>>>>>> be580f71
    threading.setprofile(_start_thread_trace)
    preload.register_fil_tracer()


def _start_thread_trace(frame, event, arg):
    """Trace function that can be passed to sys.settrace.

    All this does is register the underlying C trace function, using the
    mechanism described in
    https://github.com/nedbat/coveragepy/blob/master/coverage/ctracer/tracer.c's
    CTracer_call.
    """
    if event == "call":
        preload.register_fil_tracer()
    return _start_thread_trace


def stop_tracing(output_path: str) -> str:
    """Finish tracing allocations, and dump to disk.

    Returns path to the index HTML page of the report.
    """
    sys.setprofile(None)
    threading.setprofile(None)
<<<<<<< HEAD
    preload.fil_stop_tracking()
    return create_report(output_path)
=======
    preload.fil_shutting_down()
    result = create_report(output_path)
    # Clear allocations; we don't need them anymore, and they're just wasting
    # memory:
    preload.fil_reset("/tmp")
    return result
>>>>>>> be580f71


def create_report(output_path: str) -> str:
    now = datetime.now()
    output_path = os.path.join(output_path, now.isoformat(timespec="milliseconds"))
    preload.fil_dump_peak_to_flamegraph(output_path.encode("utf-8"))
    return render_report(output_path, now)


def trace_until_exit(code, globals_, output_path: str):
    """
    Given code (Python or code object), run it under the tracer until the
    program exits.
    """

    def shutdown():
        if os.environ.get("FIL_NO_REPORT"):
            print(
                "=fil-profile= FIL_NO_REPORT env variable is set, skipping report.",
                file=sys.stderr,
            )
            return
        index_path = stop_tracing(output_path)
        print("=fil-profile= Wrote HTML report to " + index_path, file=sys.stderr)
        try:
            webbrowser.open("file://" + os.path.abspath(index_path))
        except webbrowser.Error:
            print(
                "=fil-profile= Failed to open browser. You can find the new run at:",
                file=sys.stderr,
            )
            print("=fil-profile= " + index_path, file=sys.stderr)

    # Use atexit rather than try/finally so threads that live beyond main
    # thread also get profiled:
    atexit.register(shutdown)
    start_tracing(output_path)
    with disable_thread_pools():
        exec(code, globals_, None)


@contextmanager
def disable_thread_pools():
    """
    Context manager that tries to disable thread pools in as many libraries as
    possible.
    """
    try:
        from numexpr import set_num_threads as numexpr_set_num_threads
    except ImportError:

        def numexpr_set_num_threads(i):
            return 1

    try:
        from blosc import set_nthreads as blosc_set_nthreads
    except ImportError:

        def blosc_set_nthreads(i):
            return 1

    import threadpoolctl

    numexpr_threads = numexpr_set_num_threads(1)
    blosc_threads = blosc_set_nthreads(1)
    with threadpoolctl.threadpool_limits({"blas": 1, "openmp": 1}):
        try:
            yield
        finally:
            numexpr_set_num_threads(numexpr_threads)
            blosc_set_nthreads(blosc_threads)<|MERGE_RESOLUTION|>--- conflicted
+++ resolved
@@ -24,12 +24,8 @@
 def start_tracing(output_path: str):
     """Start tracing allocations."""
     path = os.path.join(output_path, timestamp_now()).encode("utf-8")
-<<<<<<< HEAD
-    preload.fil_start_tracking(path)
-=======
     preload.fil_reset(path)
-    preload.fil_start_tracing()
->>>>>>> be580f71
+    preload.fil_start_tracking()
     threading.setprofile(_start_thread_trace)
     preload.register_fil_tracer()
 
@@ -54,17 +50,11 @@
     """
     sys.setprofile(None)
     threading.setprofile(None)
-<<<<<<< HEAD
-    preload.fil_stop_tracking()
-    return create_report(output_path)
-=======
-    preload.fil_shutting_down()
     result = create_report(output_path)
     # Clear allocations; we don't need them anymore, and they're just wasting
     # memory:
     preload.fil_reset("/tmp")
     return result
->>>>>>> be580f71
 
 
 def create_report(output_path: str) -> str:
